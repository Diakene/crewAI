--- conflicted
+++ resolved
@@ -91,19 +91,17 @@
             "key_name": "CEREBRAS_API_KEY",
         },
     ],
-<<<<<<< HEAD
     "huggingface": [
         {
             "prompt": "Enter your Huggingface API key (HF_TOKEN) (press Enter to skip)",
             "key_name": "HF_TOKEN",
         },
-=======
+    ],
     "sambanova": [
         {
             "prompt": "Enter your SambaNovaCloud API key (press Enter to skip)",
             "key_name": "SAMBANOVA_API_KEY",
         }
->>>>>>> b73960ce
     ],
 }
 
@@ -279,13 +277,12 @@
         "bedrock/mistral.mistral-7b-instruct-v0:2",
         "bedrock/mistral.mixtral-8x7b-instruct-v0:1",
     ],
-<<<<<<< HEAD
     "huggingface": [
         "huggingface/meta-llama/Meta-Llama-3.1-8B-Instruct",
         "huggingface/mistralai/Mixtral-8x7B-Instruct-v0.1",
         "huggingface/tiiuae/falcon-180B-chat",
         "huggingface/google/gemma-7b-it",
-=======
+    ],
     "sambanova": [
         "sambanova/Meta-Llama-3.3-70B-Instruct",
         "sambanova/QwQ-32B-Preview",
@@ -298,7 +295,6 @@
         "sambanova/Llama-3.2-11B-Vision-Instruct",
         "sambanova/Meta-Llama-3.2-3B-Instruct",
         "sambanova/Meta-Llama-3.2-1B-Instruct",
->>>>>>> b73960ce
     ],
 }
 
