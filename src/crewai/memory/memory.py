--- conflicted
+++ resolved
@@ -10,17 +10,12 @@
     Base class for memory, now supporting agent tags and generic metadata.
     """
 
-<<<<<<< HEAD
     embedder_config: Optional[Dict[str, Any]] = None
 
-    def __init__(self, storage: RAGStorage):
-        self.storage = storage
-=======
     storage: Any
 
     def __init__(self, storage: Any, **data: Any):
         super().__init__(storage=storage, **data)
->>>>>>> a7f5d574
 
     def save(
         self,
