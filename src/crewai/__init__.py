import warnings

from crewai.agent import Agent
from crewai.crew import Crew
from crewai.flow.flow import Flow
from crewai.knowledge.knowledge import Knowledge
from crewai.llm import LLM
from crewai.pipeline import Pipeline
from crewai.process import Process
from crewai.routers import Router
from crewai.task import Task

warnings.filterwarnings(
    "ignore",
    message="Pydantic serializer warnings:",
    category=UserWarning,
    module="pydantic.main",
)
<<<<<<< HEAD
__version__ = "0.79.4"
__all__ = [
    "Agent",
    "Crew",
    "Process",
    "Task",
    "Pipeline",
    "Router",
    "LLM",
    "Flow",
    "Knowledge",
]
=======
__version__ = "0.80.0"
__all__ = ["Agent", "Crew", "Process", "Task", "Pipeline", "Router", "LLM", "Flow"]
>>>>>>> 0b909270
<|MERGE_RESOLUTION|>--- conflicted
+++ resolved
@@ -16,8 +16,7 @@
     category=UserWarning,
     module="pydantic.main",
 )
-<<<<<<< HEAD
-__version__ = "0.79.4"
+__version__ = "0.80.0"
 __all__ = [
     "Agent",
     "Crew",
@@ -28,8 +27,4 @@
     "LLM",
     "Flow",
     "Knowledge",
-]
-=======
-__version__ = "0.80.0"
-__all__ = ["Agent", "Crew", "Process", "Task", "Pipeline", "Router", "LLM", "Flow"]
->>>>>>> 0b909270
+]