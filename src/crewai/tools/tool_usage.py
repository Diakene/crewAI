--- conflicted
+++ resolved
@@ -73,14 +73,9 @@
         tools: List[CrewStructuredTool],
         task: Optional[Task],
         function_calling_llm: Any,
-<<<<<<< HEAD
         agent: Optional[Union["BaseAgent", "LiteAgent"]] = None,
         action: Any = None,
-=======
-        agent: Any,
-        action: Any,
         fingerprint_context: Optional[Dict[str, str]] = None,
->>>>>>> 625748e4
     ) -> None:
         self._i18n: I18N = agent.i18n if agent else I18N()
         self._printer: Printer = Printer()
@@ -495,11 +490,7 @@
 
         # Attempt 4: Repair JSON
         try:
-<<<<<<< HEAD
-            repaired_input = str(repair_json(tool_input))
-=======
-            repaired_input = repair_json(tool_input, skip_json_loads=True)
->>>>>>> 625748e4
+            repaired_input = str(repair_json(tool_input, skip_json_loads=True))
             self._printer.print(
                 content=f"Repaired JSON: {repaired_input}", color="blue"
             )
@@ -548,16 +539,10 @@
     def on_tool_use_finished(
         self,
         tool: Any,
-<<<<<<< HEAD
         tool_calling: Union[ToolCalling, InstructorToolCalling],
         from_cache: bool,
         started_at: float,
-=======
-        tool_calling: ToolCalling,
-        from_cache: bool,
-        started_at: float,
         result: Any,
->>>>>>> 625748e4
     ) -> None:
         finished_at = time.time()
         event_data = self._prepare_event_data(tool, tool_calling)
@@ -571,23 +556,15 @@
         )
         crewai_event_bus.emit(self, ToolUsageFinishedEvent(**event_data))
 
-<<<<<<< HEAD
     def _prepare_event_data(
         self, tool: Any, tool_calling: Union[ToolCalling, InstructorToolCalling]
     ) -> dict:
         event_data = {
-=======
-    def _prepare_event_data(self, tool: Any, tool_calling: ToolCalling) -> dict:
-        event_data = {
-            "agent_key": self.agent.key,
-            "agent_role": (self.agent._original_role or self.agent.role),
->>>>>>> 625748e4
             "run_attempts": self._run_attempts,
             "delegations": self.task.delegations if self.task else 0,
             "tool_name": tool.name,
             "tool_args": tool_calling.arguments,
             "tool_class": tool.__class__.__name__,
-<<<<<<< HEAD
             "agent_key": (
                 getattr(self.agent, "key", "unknown") if self.agent else "unknown"
             ),
@@ -599,11 +576,6 @@
             ),
         }
 
-        return event_data
-=======
-            "agent": self.agent,  # Adding agent for fingerprint extraction
-        }
-
         # Include fingerprint context if available
         if self.fingerprint_context:
             event_data.update(self.fingerprint_context)
@@ -630,15 +602,20 @@
 
         # Add agent fingerprint if available
         if hasattr(self, "agent") and hasattr(self.agent, "security_config"):
-            security_context["agent_fingerprint"] = self.agent.security_config.fingerprint.to_dict()
+            security_context["agent_fingerprint"] = (
+                self.agent.security_config.fingerprint.to_dict()
+            )
 
         # Add task fingerprint if available
         if hasattr(self, "task") and hasattr(self.task, "security_config"):
-            security_context["task_fingerprint"] = self.task.security_config.fingerprint.to_dict()
+            security_context["task_fingerprint"] = (
+                self.task.security_config.fingerprint.to_dict()
+            )
 
         # Add crew fingerprint if available
         if hasattr(self, "crew") and hasattr(self.crew, "security_config"):
-            security_context["crew_fingerprint"] = self.crew.security_config.fingerprint.to_dict()
-
-        return arguments
->>>>>>> 625748e4
+            security_context["crew_fingerprint"] = (
+                self.crew.security_config.fingerprint.to_dict()
+            )
+
+        return arguments