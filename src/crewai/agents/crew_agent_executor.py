import json
import re
from dataclasses import dataclass
from typing import Any, Callable, Dict, List, Optional, Union

from crewai.agents.agent_builder.base_agent import BaseAgent
from crewai.agents.agent_builder.base_agent_executor_mixin import CrewAgentExecutorMixin
from crewai.agents.parser import (
    FINAL_ANSWER_AND_PARSABLE_ACTION_ERROR_MESSAGE,
    AgentAction,
    AgentFinish,
    CrewAgentParser,
    OutputParserException,
)
from crewai.agents.tools_handler import ToolsHandler
from crewai.tools.base_tool import BaseTool
from crewai.tools.tool_usage import ToolUsage, ToolUsageErrorException
from crewai.utilities import I18N, Printer
from crewai.utilities.constants import MAX_LLM_RETRY, TRAINING_DATA_FILE
from crewai.utilities.exceptions.context_window_exceeding_exception import (
    LLMContextLengthExceededException,
)
from crewai.utilities.logger import Logger
from crewai.utilities.training_handler import CrewTrainingHandler


@dataclass
class ToolResult:
    result: Any
    result_as_answer: bool


class CrewAgentExecutor(CrewAgentExecutorMixin):
    _logger: Logger = Logger()

    def __init__(
        self,
        llm: Any,
        task: Any,
        crew: Any,
        agent: BaseAgent,
        prompt: dict[str, str],
        max_iter: int,
        tools: List[BaseTool],
        tools_names: str,
        stop_words: List[str],
        tools_description: str,
        tools_handler: ToolsHandler,
        step_callback: Any = None,
        original_tools: List[Any] = [],
        function_calling_llm: Any = None,
        respect_context_window: bool = False,
        request_within_rpm_limit: Optional[Callable[[], bool]] = None,
        callbacks: List[Any] = [],
    ):
        self._i18n: I18N = I18N()
        self.llm = llm
        self.task = task
        self.agent = agent
        self.crew = crew
        self.prompt = prompt
        self.tools = tools
        self.tools_names = tools_names
        self.stop = stop_words
        self.max_iter = max_iter
        self.callbacks = callbacks
        self._printer: Printer = Printer()
        self.tools_handler = tools_handler
        self.original_tools = original_tools
        self.step_callback = step_callback
        self.use_stop_words = self.llm.supports_stop_words()
        self.tools_description = tools_description
        self.function_calling_llm = function_calling_llm
        self.respect_context_window = respect_context_window
        self.request_within_rpm_limit = request_within_rpm_limit
        self.ask_for_human_input = False
        self.messages: List[Dict[str, str]] = []
        self.iterations = 0
        self.log_error_after = 3
        self.tool_name_to_tool_map: Dict[str, BaseTool] = {
            tool.name: tool for tool in self.tools
        }
        if self.llm.stop:
            self.llm.stop = list(set(self.llm.stop + self.stop))
        else:
            self.llm.stop = self.stop

    def invoke(self, inputs: Dict[str, str]) -> Dict[str, Any]:
        if "system" in self.prompt:
            system_prompt = self._format_prompt(self.prompt.get("system", ""), inputs)
            user_prompt = self._format_prompt(self.prompt.get("user", ""), inputs)
            self.messages.append(self._format_msg(system_prompt, role="system"))
            self.messages.append(self._format_msg(user_prompt))
        else:
            user_prompt = self._format_prompt(self.prompt.get("prompt", ""), inputs)
            self.messages.append(self._format_msg(user_prompt))

        self._show_start_logs()

        self.ask_for_human_input = bool(inputs.get("ask_for_human_input", False))
        formatted_answer = self._invoke_loop()

        if self.ask_for_human_input:
            formatted_answer = self._handle_human_feedback(formatted_answer)

        self._create_short_term_memory(formatted_answer)
        self._create_long_term_memory(formatted_answer)
        return {"output": formatted_answer.output}

    def _invoke_loop(self):
        """
        Main loop to invoke the agent's thought process until it reaches a conclusion
        or the maximum number of iterations is reached.
        """
        formatted_answer = None
        while not isinstance(formatted_answer, AgentFinish):
            try:
                if self._has_reached_max_iterations():
                    formatted_answer = self._handle_max_iterations_exceeded(
                        formatted_answer
                    )
                    break

                self._enforce_rpm_limit()

                answer = self._get_llm_response()

                formatted_answer = self._process_llm_response(answer)

<<<<<<< HEAD
                        # Directly append the result to the messages if the
                        # tool is "Add image to content" in case of multimodal
                        # agents
                        if (
                            formatted_answer.tool
                            == self._i18n.tools("add_image")["name"]
                        ):
                            self.messages.append(tool_result.result)
                            continue

                        else:
                            if self.step_callback:
                                self.step_callback(tool_result)

                            formatted_answer.text += (
                                f"\nObservation: {tool_result.result}"
                            )

                        formatted_answer.result = tool_result.result
                        if tool_result.result_as_answer:
                            return AgentFinish(
                                thought="",
                                output=tool_result.result,
                                text=formatted_answer.text,
                            )
                        self._show_logs(formatted_answer)

                    if self.step_callback:
                        self.step_callback(formatted_answer)

                    if self._should_force_answer():
                        if self.have_forced_answer:
                            return AgentFinish(
                                thought="",
                                output=self._i18n.errors(
                                    "force_final_answer_error"
                                ).format(formatted_answer.text),
                                text=formatted_answer.text,
                            )
                        else:
                            formatted_answer.text += (
                                f'\n{self._i18n.errors("force_final_answer")}'
                            )
                            self.have_forced_answer = True
                    self.messages.append(
                        self._format_msg(formatted_answer.text, role="assistant")
=======
                if isinstance(formatted_answer, AgentAction):
                    tool_result = self._execute_tool_and_check_finality(
                        formatted_answer
                    )
                    formatted_answer = self._handle_agent_action(
                        formatted_answer, tool_result
>>>>>>> 2131b94d
                    )

                self._invoke_step_callback(formatted_answer)
                self._append_message(formatted_answer.text, role="assistant")

            except OutputParserException as e:
                formatted_answer = self._handle_output_parser_exception(e)

            except Exception as e:
                if self._is_context_length_exceeded(e):
                    self._handle_context_length()
                    continue
                else:
                    raise e

        self._show_logs(formatted_answer)
        return formatted_answer

    def _has_reached_max_iterations(self) -> bool:
        """Check if the maximum number of iterations has been reached."""
        return self.iterations >= self.max_iter

    def _enforce_rpm_limit(self) -> None:
        """Enforce the requests per minute (RPM) limit if applicable."""
        if self.request_within_rpm_limit:
            self.request_within_rpm_limit()

    def _get_llm_response(self) -> str:
        """Call the LLM and return the response, handling any invalid responses."""
        answer = self.llm.call(
            self.messages,
            callbacks=self.callbacks,
        )

        if not answer:
            self._printer.print(
                content="Received None or empty response from LLM call.",
                color="red",
            )
            raise ValueError("Invalid response from LLM call - None or empty.")

        return answer

    def _process_llm_response(self, answer: str) -> Union[AgentAction, AgentFinish]:
        """Process the LLM response and format it into an AgentAction or AgentFinish."""
        if not self.use_stop_words:
            try:
                # Preliminary parsing to check for errors.
                self._format_answer(answer)
            except OutputParserException as e:
                if FINAL_ANSWER_AND_PARSABLE_ACTION_ERROR_MESSAGE in e.error:
                    answer = answer.split("Observation:")[0].strip()

        self.iterations += 1
        return self._format_answer(answer)

    def _handle_agent_action(
        self, formatted_answer: AgentAction, tool_result: ToolResult
    ) -> Union[AgentAction, AgentFinish]:
        """Handle the AgentAction, execute tools, and process the results."""
        add_image_tool = self._i18n.tools("add_image")
        if (
            isinstance(add_image_tool, dict)
            and formatted_answer.tool.casefold().strip()
            == add_image_tool.get("name", "").casefold().strip()
        ):
            self.messages.append(tool_result.result)
            return formatted_answer  # Continue the loop

        if self.step_callback:
            self.step_callback(tool_result)

        formatted_answer.text += f"\nObservation: {tool_result.result}"
        formatted_answer.result = tool_result.result

        if tool_result.result_as_answer:
            return AgentFinish(
                thought="",
                output=tool_result.result,
                text=formatted_answer.text,
            )

        self._show_logs(formatted_answer)
        return formatted_answer

    def _invoke_step_callback(self, formatted_answer) -> None:
        """Invoke the step callback if it exists."""
        if self.step_callback:
            self.step_callback(formatted_answer)

    def _append_message(self, text: str, role: str = "assistant") -> None:
        """Append a message to the message list with the given role."""
        self.messages.append(self._format_msg(text, role=role))

    def _handle_output_parser_exception(self, e: OutputParserException) -> AgentAction:
        """Handle OutputParserException by updating messages and formatted_answer."""
        self.messages.append({"role": "user", "content": e.error})

        formatted_answer = AgentAction(
            text=e.error,
            tool="",
            tool_input="",
            thought="",
        )

        if self.iterations > self.log_error_after:
            self._printer.print(
                content=f"Error parsing LLM output, agent will retry: {e.error}",
                color="red",
            )

        return formatted_answer

    def _is_context_length_exceeded(self, exception: Exception) -> bool:
        """Check if the exception is due to context length exceeding."""
        return LLMContextLengthExceededException(
            str(exception)
        )._is_context_limit_error(str(exception))

    def _show_start_logs(self):
        if self.agent is None:
            raise ValueError("Agent cannot be None")
        if self.agent.verbose or (
            hasattr(self, "crew") and getattr(self.crew, "verbose", False)
        ):
            agent_role = self.agent.role.split("\n")[0]
            self._printer.print(
                content=f"\033[1m\033[95m# Agent:\033[00m \033[1m\033[92m{agent_role}\033[00m"
            )
            self._printer.print(
                content=f"\033[95m## Task:\033[00m \033[92m{self.task.description}\033[00m"
            )

    def _show_logs(self, formatted_answer: Union[AgentAction, AgentFinish]):
        if self.agent is None:
            raise ValueError("Agent cannot be None")
        if self.agent.verbose or (
            hasattr(self, "crew") and getattr(self.crew, "verbose", False)
        ):
            agent_role = self.agent.role.split("\n")[0]
            if isinstance(formatted_answer, AgentAction):
                thought = re.sub(r"\n+", "\n", formatted_answer.thought)
                formatted_json = json.dumps(
                    formatted_answer.tool_input,
                    indent=2,
                    ensure_ascii=False,
                )
                self._printer.print(
                    content=f"\n\n\033[1m\033[95m# Agent:\033[00m \033[1m\033[92m{agent_role}\033[00m"
                )
                if thought and thought != "":
                    self._printer.print(
                        content=f"\033[95m## Thought:\033[00m \033[92m{thought}\033[00m"
                    )
                self._printer.print(
                    content=f"\033[95m## Using tool:\033[00m \033[92m{formatted_answer.tool}\033[00m"
                )
                self._printer.print(
                    content=f"\033[95m## Tool Input:\033[00m \033[92m\n{formatted_json}\033[00m"
                )
                self._printer.print(
                    content=f"\033[95m## Tool Output:\033[00m \033[92m\n{formatted_answer.result}\033[00m"
                )
            elif isinstance(formatted_answer, AgentFinish):
                self._printer.print(
                    content=f"\n\n\033[1m\033[95m# Agent:\033[00m \033[1m\033[92m{agent_role}\033[00m"
                )
                self._printer.print(
                    content=f"\033[95m## Final Answer:\033[00m \033[92m\n{formatted_answer.output}\033[00m\n\n"
                )

    def _execute_tool_and_check_finality(self, agent_action: AgentAction) -> ToolResult:
        tool_usage = ToolUsage(
            tools_handler=self.tools_handler,
            tools=self.tools,
            original_tools=self.original_tools,
            tools_description=self.tools_description,
            tools_names=self.tools_names,
            function_calling_llm=self.function_calling_llm,
            task=self.task,  # type: ignore[arg-type]
            agent=self.agent,
            action=agent_action,
        )
        tool_calling = tool_usage.parse_tool_calling(agent_action.text)

        if isinstance(tool_calling, ToolUsageErrorException):
            tool_result = tool_calling.message
            return ToolResult(result=tool_result, result_as_answer=False)
        else:
            if tool_calling.tool_name.casefold().strip() in [
                name.casefold().strip() for name in self.tool_name_to_tool_map
            ] or tool_calling.tool_name.casefold().replace("_", " ") in [
                name.casefold().strip() for name in self.tool_name_to_tool_map
            ]:
                tool_result = tool_usage.use(tool_calling, agent_action.text)
                tool = self.tool_name_to_tool_map.get(tool_calling.tool_name)
                if tool:
                    return ToolResult(
                        result=tool_result, result_as_answer=tool.result_as_answer
                    )
            else:
                tool_result = self._i18n.errors("wrong_tool_name").format(
                    tool=tool_calling.tool_name,
                    tools=", ".join([tool.name.casefold() for tool in self.tools]),
                )
        return ToolResult(result=tool_result, result_as_answer=False)

    def _summarize_messages(self) -> None:
        messages_groups = []
        for message in self.messages:
            content = message["content"]
            cut_size = self.llm.get_context_window_size()
            for i in range(0, len(content), cut_size):
                messages_groups.append(content[i : i + cut_size])

        summarized_contents = []
        for group in messages_groups:
            summary = self.llm.call(
                [
                    self._format_msg(
                        self._i18n.slice("summarizer_system_message"), role="system"
                    ),
                    self._format_msg(
                        self._i18n.slice("summarize_instruction").format(group=group),
                    ),
                ],
                callbacks=self.callbacks,
            )
            summarized_contents.append(summary)

        merged_summary = " ".join(str(content) for content in summarized_contents)

        self.messages = [
            self._format_msg(
                self._i18n.slice("summary").format(merged_summary=merged_summary)
            )
        ]

    def _handle_context_length(self) -> None:
        if self.respect_context_window:
            self._printer.print(
                content="Context length exceeded. Summarizing content to fit the model context window.",
                color="yellow",
            )
            self._summarize_messages()
        else:
            self._printer.print(
                content="Context length exceeded. Consider using smaller text or RAG tools from crewai_tools.",
                color="red",
            )
            raise SystemExit(
                "Context length exceeded and user opted not to summarize. Consider using smaller text or RAG tools from crewai_tools."
            )

    def _handle_crew_training_output(
        self, result: AgentFinish, human_feedback: str | None = None
    ) -> None:
        """Function to handle the process of the training data."""
        agent_id = str(self.agent.id)  # type: ignore

        # Load training data
        training_handler = CrewTrainingHandler(TRAINING_DATA_FILE)
        training_data = training_handler.load()

        # Check if training data exists, human input is not requested, and self.crew is valid
        if training_data and not self.ask_for_human_input:
            if self.crew is not None and hasattr(self.crew, "_train_iteration"):
                train_iteration = self.crew._train_iteration
                if agent_id in training_data and isinstance(train_iteration, int):
                    training_data[agent_id][train_iteration][
                        "improved_output"
                    ] = result.output
                    training_handler.save(training_data)
                else:
                    self._printer.print(
                        content="Invalid train iteration type or agent_id not in training data.",
                        color="red",
                    )
            else:
                self._printer.print(
                    content="Crew is None or does not have _train_iteration attribute.",
                    color="red",
                )

        if self.ask_for_human_input and human_feedback is not None:
            training_data = {
                "initial_output": result.output,
                "human_feedback": human_feedback,
                "agent": agent_id,
                "agent_role": self.agent.role,  # type: ignore
            }
            if self.crew is not None and hasattr(self.crew, "_train_iteration"):
                train_iteration = self.crew._train_iteration
                if isinstance(train_iteration, int):
                    CrewTrainingHandler(TRAINING_DATA_FILE).append(
                        train_iteration, agent_id, training_data
                    )
                else:
                    self._printer.print(
                        content="Invalid train iteration type. Expected int.",
                        color="red",
                    )
            else:
                self._printer.print(
                    content="Crew is None or does not have _train_iteration attribute.",
                    color="red",
                )

    def _format_prompt(self, prompt: str, inputs: Dict[str, str]) -> str:
        prompt = prompt.replace("{input}", inputs["input"])
        prompt = prompt.replace("{tool_names}", inputs["tool_names"])
        prompt = prompt.replace("{tools}", inputs["tools"])
        return prompt

    def _format_answer(self, answer: str) -> Union[AgentAction, AgentFinish]:
        return CrewAgentParser(agent=self.agent).parse(answer)

    def _format_msg(self, prompt: str, role: str = "user") -> Dict[str, str]:
        prompt = prompt.rstrip()
        return {"role": role, "content": prompt}

    def _handle_human_feedback(self, formatted_answer: AgentFinish) -> AgentFinish:
        """
        Handles the human feedback loop, allowing the user to provide feedback
        on the agent's output and determining if additional iterations are needed.

        Parameters:
            formatted_answer (AgentFinish): The initial output from the agent.

        Returns:
            AgentFinish: The final output after incorporating human feedback.
        """
        while self.ask_for_human_input:
            human_feedback = self._ask_human_input(formatted_answer.output)

            if self.crew and self.crew._train:
                self._handle_crew_training_output(formatted_answer, human_feedback)

            # Make an LLM call to verify if additional changes are requested based on human feedback
            additional_changes_prompt = self._i18n.slice(
                "human_feedback_classification"
            ).format(feedback=human_feedback)

            retry_count = 0
            llm_call_successful = False
            additional_changes_response = None

            while retry_count < MAX_LLM_RETRY and not llm_call_successful:
                try:
                    additional_changes_response = (
                        self.llm.call(
                            [
                                self._format_msg(
                                    additional_changes_prompt, role="system"
                                )
                            ],
                            callbacks=self.callbacks,
                        )
                        .strip()
                        .lower()
                    )
                    llm_call_successful = True
                except Exception as e:
                    retry_count += 1

                    self._printer.print(
                        content=f"Error during LLM call to classify human feedback: {e}. Retrying... ({retry_count}/{MAX_LLM_RETRY})",
                        color="red",
                    )

            if not llm_call_successful:
                self._printer.print(
                    content="Error processing feedback after multiple attempts.",
                    color="red",
                )
                self.ask_for_human_input = False
                break

            if additional_changes_response == "false":
                self.ask_for_human_input = False
            elif additional_changes_response == "true":
                self.ask_for_human_input = True
                # Add human feedback to messages
                self.messages.append(self._format_msg(f"Feedback: {human_feedback}"))
                # Invoke the loop again with updated messages
                formatted_answer = self._invoke_loop()

                if self.crew and self.crew._train:
                    self._handle_crew_training_output(formatted_answer)
            else:
                # Unexpected response
                self._printer.print(
                    content=f"Unexpected response from LLM: '{additional_changes_response}'. Assuming no additional changes requested.",
                    color="red",
                )
                self.ask_for_human_input = False

        return formatted_answer

    def _handle_max_iterations_exceeded(self, formatted_answer):
        """
        Handles the case when the maximum number of iterations is exceeded.
        Performs one more LLM call to get the final answer.

        Parameters:
            formatted_answer: The last formatted answer from the agent.

        Returns:
            The final formatted answer after exceeding max iterations.
        """
        self._printer.print(
            content="Maximum iterations reached. Requesting final answer.",
            color="yellow",
        )

        if formatted_answer and hasattr(formatted_answer, "text"):
            assistant_message = (
                formatted_answer.text + f'\n{self._i18n.errors("force_final_answer")}'
            )
        else:
            assistant_message = self._i18n.errors("force_final_answer")

        self.messages.append(self._format_msg(assistant_message, role="assistant"))

        # Perform one more LLM call to get the final answer
        answer = self.llm.call(
            self.messages,
            callbacks=self.callbacks,
        )

        if answer is None or answer == "":
            self._printer.print(
                content="Received None or empty response from LLM call.",
                color="red",
            )
            raise ValueError("Invalid response from LLM call - None or empty.")

        formatted_answer = self._format_answer(answer)
        # Return the formatted answer, regardless of its type
        return formatted_answer<|MERGE_RESOLUTION|>--- conflicted
+++ resolved
@@ -127,61 +127,12 @@
 
                 formatted_answer = self._process_llm_response(answer)
 
-<<<<<<< HEAD
-                        # Directly append the result to the messages if the
-                        # tool is "Add image to content" in case of multimodal
-                        # agents
-                        if (
-                            formatted_answer.tool
-                            == self._i18n.tools("add_image")["name"]
-                        ):
-                            self.messages.append(tool_result.result)
-                            continue
-
-                        else:
-                            if self.step_callback:
-                                self.step_callback(tool_result)
-
-                            formatted_answer.text += (
-                                f"\nObservation: {tool_result.result}"
-                            )
-
-                        formatted_answer.result = tool_result.result
-                        if tool_result.result_as_answer:
-                            return AgentFinish(
-                                thought="",
-                                output=tool_result.result,
-                                text=formatted_answer.text,
-                            )
-                        self._show_logs(formatted_answer)
-
-                    if self.step_callback:
-                        self.step_callback(formatted_answer)
-
-                    if self._should_force_answer():
-                        if self.have_forced_answer:
-                            return AgentFinish(
-                                thought="",
-                                output=self._i18n.errors(
-                                    "force_final_answer_error"
-                                ).format(formatted_answer.text),
-                                text=formatted_answer.text,
-                            )
-                        else:
-                            formatted_answer.text += (
-                                f'\n{self._i18n.errors("force_final_answer")}'
-                            )
-                            self.have_forced_answer = True
-                    self.messages.append(
-                        self._format_msg(formatted_answer.text, role="assistant")
-=======
                 if isinstance(formatted_answer, AgentAction):
                     tool_result = self._execute_tool_and_check_finality(
                         formatted_answer
                     )
                     formatted_answer = self._handle_agent_action(
                         formatted_answer, tool_result
->>>>>>> 2131b94d
                     )
 
                 self._invoke_step_callback(formatted_answer)
@@ -194,8 +145,6 @@
                 if self._is_context_length_exceeded(e):
                     self._handle_context_length()
                     continue
-                else:
-                    raise e
 
         self._show_logs(formatted_answer)
         return formatted_answer
