--- conflicted
+++ resolved
@@ -206,7 +206,6 @@
         assert result == "Test response"
 
 
-<<<<<<< HEAD
 def test_get_custom_llm_provider_openrouter():
     llm = LLM(model="openrouter/deepseek/deepseek-chat")
     assert llm._get_custom_llm_provider() == "openrouter"
@@ -251,7 +250,8 @@
     # When no response_format is provided, no validation error should occur.
     llm = LLM(model="gemini/gemini-1.5-pro", response_format=None)
     llm._validate_call_params()
-=======
+
+
 @pytest.mark.vcr(filter_headers=["authorization"])
 def test_o3_mini_reasoning_effort_high():
     llm = LLM(
@@ -297,5 +297,4 @@
     )
     result = llm.call("What is the capital of France?")
     assert isinstance(result, str)
-    assert "Paris" in result
->>>>>>> de6933b2
+    assert "Paris" in result