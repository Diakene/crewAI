--- conflicted
+++ resolved
@@ -1603,22 +1603,13 @@
 
 
 @pytest.mark.vcr(filter_headers=["authorization"])
-<<<<<<< HEAD
 def test_agent_with_knowledge_sources_works_with_test():
     content = "Brandon's favorite color is red and he likes Mexican food."
     string_source = StringKnowledgeSource(content=content)
-=======
-def test_litellm_auth_error_handling():
-    """Test that LiteLLM authentication errors are handled correctly and not retried."""
-    from litellm import AuthenticationError as LiteLLMAuthenticationError
-
-    # Create an agent with a mocked LLM and max_retry_limit=0
->>>>>>> 8c76bad5
-    agent = Agent(
-        role="test role",
-        goal="test goal",
-        backstory="test backstory",
-<<<<<<< HEAD
+    agent = Agent(
+        role="test role",
+        goal="test goal",
+        backstory="test backstory",
         llm=LLM(model="gpt-4o-mini"),
         knowledge_sources=[string_source],
     )
@@ -1631,7 +1622,18 @@
     assert agent_copy.backstory == agent.backstory
     assert agent_copy.knowledge_sources == agent.knowledge_sources
     assert isinstance(agent_copy.llm, LLM)
-=======
+
+
+@pytest.mark.vcr(filter_headers=["authorization"])
+def test_litellm_auth_error_handling():
+    """Test that LiteLLM authentication errors are handled correctly and not retried."""
+    from litellm import AuthenticationError as LiteLLMAuthenticationError
+
+    # Create an agent with a mocked LLM and max_retry_limit=0
+    agent = Agent(
+        role="test role",
+        goal="test goal",
+        backstory="test backstory",
         llm=LLM(model="gpt-4"),
         max_retry_limit=0,  # Disable retries for authentication errors
     )
@@ -1719,5 +1721,4 @@
         color="red",
     )
     # Verify the call was only made once (no retries)
-    mock_llm_call.assert_called_once()
->>>>>>> 8c76bad5
+    mock_llm_call.assert_called_once()