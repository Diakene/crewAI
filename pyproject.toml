[tool.poetry]
name = "crewai"
version = "0.41.1"
description = "Cutting-edge framework for orchestrating role-playing, autonomous AI agents. By fostering collaborative intelligence, CrewAI empowers agents to work together seamlessly, tackling complex tasks."
authors = ["Joao Moura <joao@crewai.com>"]
readme = "README.md"
packages = [{ include = "crewai", from = "src" }]

[tool.poetry.urls]
Homepage = "https://crewai.com"
Documentation = "https://github.com/joaomdmoura/CrewAI/wiki/Index"
Repository = "https://github.com/joaomdmoura/crewai"

[tool.poetry.dependencies]
python = ">=3.10,<=3.13"
pydantic = "^2.4.2"
langchain = ">0.2,<=0.3"
openai = "^1.13.3"
opentelemetry-api = "^1.22.0"
opentelemetry-sdk = "^1.22.0"
opentelemetry-exporter-otlp-proto-http = "^1.22.0"
instructor = "1.3.3"
regex = "^2023.12.25"
crewai-tools = { version = "^0.4.26", optional = true }
click = "^8.1.7"
python-dotenv = "^1.0.0"
appdirs = "^1.4.4"
<<<<<<< HEAD
agentops = { version = "^0.1.9", optional = true }
=======
jsonref = "^1.1.0"
agentops = { version = "^0.3.0", optional = true }
embedchain = "^0.1.114"
json-repair = "^0.25.2"
>>>>>>> 2d086ab5

[tool.poetry.extras]
tools = ["crewai-tools"]
agentops = ["agentops"]

[tool.poetry.group.dev.dependencies]
isort = "^5.13.2"
mypy = "1.10.0"
autoflake = "^2.2.1"
pre-commit = "^3.6.0"
mkdocs = "^1.4.3"
mkdocstrings = "^0.22.0"
mkdocstrings-python = "^1.1.2"
mkdocs-material = { extras = ["imaging"], version = "^9.5.7" }
mkdocs-material-extensions = "^1.3.1"
pillow = "^10.2.0"
cairosvg = "^2.7.1"
crewai-tools = "^0.4.26"

[tool.poetry.group.test.dependencies]
pytest = "^8.0.0"
pytest-vcr = "^1.0.2"
python-dotenv = "1.0.0"

[tool.poetry.scripts]
crewai = "crewai.cli.cli:crewai"

[tool.mypy]
ignore_missing_imports = true
disable_error_code = 'import-untyped'
exclude = ["cli/templates/main.py", "cli/templates/crew.py"]

[build-system]
requires = ["poetry-core"]
build-backend = "poetry.core.masonry.api"<|MERGE_RESOLUTION|>--- conflicted
+++ resolved
@@ -25,14 +25,10 @@
 click = "^8.1.7"
 python-dotenv = "^1.0.0"
 appdirs = "^1.4.4"
-<<<<<<< HEAD
-agentops = { version = "^0.1.9", optional = true }
-=======
 jsonref = "^1.1.0"
 agentops = { version = "^0.3.0", optional = true }
 embedchain = "^0.1.114"
 json-repair = "^0.25.2"
->>>>>>> 2d086ab5
 
 [tool.poetry.extras]
 tools = ["crewai-tools"]
