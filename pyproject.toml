--- conflicted
+++ resolved
@@ -28,11 +28,7 @@
 python-dotenv = "^1.0.0"
 embedchain = "^0.1.98"
 appdirs = "^1.4.4"
-<<<<<<< HEAD
 agentops = { version = "^0.1.6", optional = true }
-=======
-agentops = "0.1.6"
->>>>>>> 3d525759
 
 [tool.poetry.extras]
 tools = ["crewai-tools"]
